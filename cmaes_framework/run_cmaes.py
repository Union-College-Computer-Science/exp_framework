--- conflicted
+++ resolved
@@ -86,7 +86,7 @@
         scale_inputs (bool): Whether or not to scale SNN inputs.
     """
 
-<<<<<<< HEAD
+
     params_per_snn = 0
     
     layer_input_size = INPUT_SIZE
@@ -100,12 +100,10 @@
 
     # Shape of the genome
     SNN_INPUT_SHAPE = NUM_ACTUATORS * params_per_snn
-=======
     robot_path = os.path.join(ROOT_DIR, "snn_sim", "robot", "world_data",
                               robot_config_path)
     NUM_ACTUATORS, SNN_INPUT_SHAPE = snn_controller.compute_genome_size(
         robot_path, snn_input_method, HIDDEN_SIZES)
->>>>>>> 03d9d84f
 
     # Mean genome
     MEAN_ARRAY = [0.0] * SNN_INPUT_SHAPE
