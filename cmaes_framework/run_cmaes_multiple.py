--- conflicted
+++ resolved
@@ -21,11 +21,8 @@
     parser.add_argument('--mode', default="h", help='Output mode: h-headless, s-screen, v-video, b-both')
     parser.add_argument('--gens', type=int, default=100, help='Number of generations to run')
     parser.add_argument('--sigma', type=float, default=3, help='Sigma value for CMA-ES')
-<<<<<<< HEAD
     parser.add_argument('--hidden_sizes', type=int, nargs='+', default=[2], help='list of hidden layer sizes')
-=======
     parser.add_argument('--exp_name', type=str, default=None, help='Output folder for results')
->>>>>>> 4bebedef
     parser.add_argument('--runs', type=int, default=5, help='Total number of CMA-ES runs to execute')
 
     args = parser.parse_args()
@@ -37,10 +34,6 @@
         file_name = args.exp_name
 
     for run_number in range(1, args.runs + 1):
-<<<<<<< HEAD
-        run_cmaes_instance(args.mode, args.gens, args.sigma, args.hidden_sizes, timestamp_folder, run_number)
-=======
-        run_cmaes_instance(args.mode, args.gens, args.sigma, file_name, run_number)
->>>>>>> 4bebedef
+        run_cmaes_instance(args.mode, args.gens, args.sigma, args.hidden_sizes, file_name, timestamp_folder, run_number)
 
     print("\nAll CMA-ES runs completed.")