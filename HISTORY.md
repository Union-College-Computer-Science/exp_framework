--- conflicted
+++ resolved
@@ -67,10 +67,6 @@
 Feb 27th | Thomas Breimer
 - cmaes bug fixes
 
-<<<<<<< HEAD
-March 6th | Thomas Breimer
-- added run_experiment.py
-=======
 Mar 4th | Thomas Breimer
 - Added bestbot.json to snn-sim
 - Chnaged run_cmaes.py to use bestbot.json
@@ -79,4 +75,6 @@
 - Created a log to track the frequency of target lengths obtained from SNN
 - Added notebook showing a simple visualization of this frequency
 - Added code to normalize inputs for better SNN computations
->>>>>>> 97cb669f
+
+March 6th | Thomas Breimer
+- added run_experiment.py