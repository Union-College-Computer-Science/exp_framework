--- conflicted
+++ resolved
@@ -123,11 +123,10 @@
 April 7th | Matthew Meek
 - updated `INSTALL.md` for getting things working on the sudoless lab machines.
 
-<<<<<<< HEAD
 ### Pull Request Template
 April 11th | John Rieffel
 - added pull request template
-=======
+
 ### SNN Refactor
 April 9th | Thomas Bremer
 - Added docs for all SNN methods
@@ -165,5 +164,4 @@
 April 28th | Hades Panlilio
 - Added parameter hidden_layers to specify amount of hidden layers/neurons per layer
 - Added hidden layer functionality to SpikyNet
-- Updated files that run the simulation to accept new parameter and multiple layers
->>>>>>> 8b37d06f
+- Updated files that run the simulation to accept new parameter and multiple layers