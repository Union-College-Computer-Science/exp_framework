--- conflicted
+++ resolved
@@ -109,15 +109,6 @@
 - Renamed `cmaes_integration` to `cmaes_framework`.
 - Reverted framework to old version circa week 9 Winter 2025
 
-<<<<<<< HEAD
-### SNN Refactor
-April 9th | Thomas Bremer
-- Added docs for all SNN methods
-- Fixed neuron duty cycle
-- Added logs for duty cycle and proper fire log
-- Added option to generate SNN logs with run_individual.py
-- Added graphing notebook for SNN logs
-=======
 ### Windows
 April 3rd | Thomas Breimer
 - Changed csv file naming for Windows compat
@@ -132,4 +123,11 @@
 ### Install instructions
 April 7th | Matthew Meek
 - updated `INSTALL.md` for getting things working on the sudoless lab machines.
->>>>>>> 72ee94ba
+
+### SNN Refactor
+April 9th | Thomas Bremer
+- Added docs for all SNN methods
+- Fixed neuron duty cycle
+- Added logs for duty cycle and proper fire log
+- Added option to generate SNN logs with run_individual.py
+- Added graphing notebook for SNN logs