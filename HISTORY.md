# History

### Framework Improvements
February 10th, 2025 | By Thomas Breimer | PR approved by Thomas Breimer 
- Can save simulations as videos
- Can decide to run in headless, video, window modes from terminal
- Can run individuals
- Can save individuals to videos
- Added some plots

Feb 11th | By Abhay Kashyap
- Added script to transform CMA-ES output to SNN weights and biases
- Script reshapes the flat array into an array of shape (NUM_SNN * PARAMS_PER_SNN) 
and then returns a list of dictionaries explicitly separating weights and biases of each SNN

### Introducing snn to evogym pipeline
Thurs. Feb 13th | Luodi Wang | SNN output to evogym through .json file
- Saving the output into a json file from a mock (random) input
- Deleted unused files: node.py, layers.py, net.py

### Command Line Args Improvements
February 13th, 2025 | By James Gaskell & Thomas Breimer
- Added proper named command line arguments for all scripts
- Improved implementation with argparse


### John's SNN Code
February 13th, 2025 | By Atharv Tekurkar
- Removed unecessay elements
- Fixed the functions that are giving errors
- Added unit tests for the functions

<<<<<<< HEAD

Feb 16th | Abhay Kashyap
- Made the `snn_parameters` dictionary elements compliant with the way SNN's `set_weights()` method works
- Completed testing unpacking tests with dummy cmaes output and setting them to SNNs
=======
### Refactoring and Fixes
Feburary 15, 2025 | By Luodi Wang (partnered with Miguel Garduno on pylint)
- `get-output-state()` method in the snn class from a py file
- Within the SNN folder increased pylint score from 5.54/10 to 10/10 by 80.5%!
>>>>>>> 3b8b683d
<|MERGE_RESOLUTION|>--- conflicted
+++ resolved
@@ -30,14 +30,12 @@
 - Fixed the functions that are giving errors
 - Added unit tests for the functions
 
-<<<<<<< HEAD
-
-Feb 16th | Abhay Kashyap
-- Made the `snn_parameters` dictionary elements compliant with the way SNN's `set_weights()` method works
-- Completed testing unpacking tests with dummy cmaes output and setting them to SNNs
-=======
 ### Refactoring and Fixes
 Feburary 15, 2025 | By Luodi Wang (partnered with Miguel Garduno on pylint)
 - `get-output-state()` method in the snn class from a py file
 - Within the SNN folder increased pylint score from 5.54/10 to 10/10 by 80.5%!
->>>>>>> 3b8b683d
+
+
+Feb 16th | Abhay Kashyap
+- Made the `snn_parameters` dictionary elements compliant with the way SNN's `set_weights()` method works
+- Completed testing unpacking tests with dummy cmaes output and setting them to SNNs