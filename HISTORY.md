--- conflicted
+++ resolved
@@ -13,7 +13,6 @@
 - Script reshapes the flat array into an array of shape (NUM_SNN * PARAMS_PER_SNN) 
 and then returns a list of dictionaries explicitly separating weights and biases of each SNN
 
-<<<<<<< HEAD
 ### 
 Thurs. Feb 13th | Luodi Wang | SNN output to evogym through .json file
 - Currently, we don't have any CMAES input, so we're just generating random inputs to the SNN 
@@ -21,7 +20,7 @@
 - Saving the output into a json file
 - Also, within the SNN folder increased pylint score from 5.54/10 to 10/10 by 80.5%!
 - Deleted unused files: node.py, layers.py, net.py
-=======
+
 ### Command Line Args Improvements
 February 13th, 2025 | By James Gaskell & Thomas Breimer
 - Added proper named command line arguments for all scripts
@@ -32,5 +31,4 @@
 February 13th, 2025 | By Atharv Tekurkar
 - Removed unecessay elements
 - Fixed the functions that are giving errors
-- Added unit tests for the functions
->>>>>>> 0055f43b
+- Added unit tests for the functions