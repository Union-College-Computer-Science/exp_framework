<<<<<<< HEAD
=======
"""
Module for handling CMA-ES output for spiking neural networks.
"""

import numpy as np

>>>>>>> 06a68933
"""
Module for handling CMA-ES output for spiking neural networks.
"""

import numpy as np
from john_code_snn import SpikyNet


# Replace hardcoded values with actual values from the morphology.
# Implement the mapping of the SNNs to the voxels in the morphology.


# CONSTANT

# Placeholder numbers - for now used numbers from the example SNN described while talking to John
NUM_SNN =  4                               # Number of spiking neural networks (actuators)
INP_SIZE = NUM_SNN - 1                     # Distances to every other actuator
HIDDEN_SIZE = 3
OUTPUT_SIZE = 1

# Number of weight parameters per node
NUM_WEIGHTS_PER_HIDDEN_NODE = INP_SIZE
NUM_WEIGHTS_PER_OUTPUT_NODE = HIDDEN_SIZE

# Total number of parameters per SNN is the sum of weights and biases (= 1) for each node.
PARAMS_PER_HIDDEN_LAYER = (NUM_WEIGHTS_PER_HIDDEN_NODE + 1) * HIDDEN_SIZE
PARAMS_PER_OUTPUT_LAYER = (NUM_WEIGHTS_PER_OUTPUT_NODE + 1) * OUTPUT_SIZE
PARAMS_PER_SNN = PARAMS_PER_HIDDEN_LAYER + PARAMS_PER_OUTPUT_LAYER
CMAES_OUT_SIZE = NUM_SNN * PARAMS_PER_SNN
print(f"CMAES_OUT_SIZE: {CMAES_OUT_SIZE}")

# Mapping voxel (SNN) to SNN ID in the `snn_param` list
# VOXEL_SNN_MAPPING = {
#     1: "voxel a",
#     2: "voxel b",
#     3: "voxel c",
#     ......
#     N: "voxel N"
# }


def unpack_cmaes_output(cmaes_out):
    """
    Retrieve the flat CMA-ES output and 
    reshape it into a structured format for the SNN's `set_weights()`.

    Returns:
        snn_parameters: A dictionary containing the weights and biases for each SNN.
                       - dict with two elements : 'hidden_layer' and 'output_layer'
                        'hidden_layer' - weights and biases for all nodes in the hidden layer
                        'output_layer' - weights and biases for all nodes in the output layer
                      
                        
    Raises:
        ValueError: If the length of the CMA-ES output does not match the expected size.
    """
    
    flat_vector = np.array(cmaes_out)  # np.array(pipeline.get_cmaes_out())

    if flat_vector.size != CMAES_OUT_SIZE:
        raise ValueError(f"Expected CMA-ES output vector of size {CMAES_OUT_SIZE}, \
                         got {flat_vector.size}.")

    # Reshape the flat vector to a 2D array: each row corresponds to one SNN.
    reshaped = flat_vector.reshape((NUM_SNN, PARAMS_PER_SNN))

    # For each SNN, split the parameters into weights and biases.
    snn_parameters = {}
    for snn_idx, params_per_snn in enumerate(reshaped):
        hidden_params = params_per_snn[:PARAMS_PER_HIDDEN_LAYER]
        output_params = params_per_snn[PARAMS_PER_HIDDEN_LAYER:]
        snn_parameters[snn_idx] = {
            'hidden_layer': hidden_params,
            'output_layer': output_params
        }

    return snn_parameters


if __name__ == '__main__':
    def test():
        """
        Test function for `unpack_cmaes_output()`: 
        Unpacks a random CMA-ES output and sets the weights of a SpikyNet.
        """
        try:
            snns = [SpikyNet(input_size=INP_SIZE, hidden_size=HIDDEN_SIZE, output_size=OUTPUT_SIZE)\
                    for _ in range(NUM_SNN)]
            print("creating snn_params")
            snn_params = unpack_cmaes_output(np.random.randint(1, 75, CMAES_OUT_SIZE))
            print("created snn_params")
            print(snn_params)
            print("Testing unpack+set:", end='\n')
            for snn_id, params in snn_params.items():
                print(f"SNN {snn_id} params: {params}")
                snns[snn_id].hidden_layer.set_weights(*params['hidden_layer'])
                snns[snn_id].output_layer.set_weights(*params['output_layer'])
                print(f"SNN {snn_id}: ")
                print(snns[snn_id].compute(np.random.randint(1, 15, INP_SIZE)))
                print('\n')
        except Exception as error:
            print(f"Error while unpacking: {error}")

    test()<|MERGE_RESOLUTION|>--- conflicted
+++ resolved
@@ -1,12 +1,3 @@
-<<<<<<< HEAD
-=======
-"""
-Module for handling CMA-ES output for spiking neural networks.
-"""
-
-import numpy as np
-
->>>>>>> 06a68933
 """
 Module for handling CMA-ES output for spiking neural networks.
 """
