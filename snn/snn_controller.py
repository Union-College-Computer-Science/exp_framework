"""
Module for running SNN outputs with proper input/output handling.

Authors: Abhay Kashyap, Atharv Tekurkar
Modified by: Hades Panlilio
"""

from datetime import datetime
import json
import os
from pathlib import Path
import pandas as pd
import numpy as np
import sys
import matplotlib.pyplot as plt
from snn.model_struct import SpikyNet, PIKE_DECAY_DEFAULT

# Constants for SNN configuration
MIN_LENGTH = 0.6  # Minimum actuator length
MAX_LENGTH = 1.6  # Maximum actuator length
_current_file = os.path.abspath(__file__)
_project_root = os.path.dirname(os.path.dirname(_current_file))
ROBOT_DATA_PATH = os.path.join(_project_root, "morpho_demo", "world_data",
                               "bestbot.json")


def is_windows():
    """
    Checks if the operating system is Windows.

    Returns:
        bool: True if the OS is Windows, False otherwise.
    """
    return os.name == 'nt' or sys.platform.startswith('win')


class SNNController:
    """Class to handle SNN input/output processing."""

    def __init__(self,
                 inp_size,
                 hidden_sizes,
                 output_size,
                 robot_config=ROBOT_DATA_PATH,
                 spike_decay=PIKE_DECAY_DEFAULT):
        """

        Initializes an SNN Controller for a given robot and SNN hyperparameters.

        Parameters:
            inp_size (int): Number of inputs for each SNN
            hidden_sizes (list): List of numbers of nodes in hidden layers.
            output_size (int): Number of outputs.
            robot_config (str): A robot's .json file.
        """
        self.snns = []
        self.num_snn = 0  # Number of spiking neural networks (actuators)
        self.inp_size = inp_size
        self.hidden_sizes = hidden_sizes
        self.output_size = output_size
        self.spike_decay = spike_decay
        self._load_robot_config(robot_config)

    def _load_robot_config(self, robot_path):
        """
        Load robot configuration from JSON file and initialize SNN.

        Args:
            robot_path (str): Path to robot JSON configuration file

        """
        if not os.path.exists(robot_path):
            raise FileNotFoundError(
                f"Robot configuration file not found: {robot_path}")
        with open(robot_path, 'r', encoding='utf-8') as f:
            data = json.load(f)

        # Extract robot data
        robot_key = list(data["objects"].keys())[0]
        robot_data = data["objects"][robot_key]

        # Count actuators (types 3 and 4)
        self.num_snn = sum(1 for t in robot_data["types"] if t in [3, 4])

        # Initialize SNN with proper dimensions
        self.snns = [
            SpikyNet(input_size=self.inp_size,
<<<<<<< HEAD
                     hidden_size=self.hidden_size,
                     output_size=self.output_size,
                     spike_decay=self.spike_decay
                     ) for _ in range(self.num_snn)
=======
                     hidden_sizes=self.hidden_sizes,
                     output_size=self.output_size)
            for _ in range(self.num_snn)
>>>>>>> b43daded
        ]

    def set_snn_weights(self, cmaes_out):
        """
        Retrieve the flat CMA-ES output and 
        reshape it into a structured format for the SNN's `set_weights()`.

        Returns:
            snn_parameters: A dictionary containing the weights and biases for each SNN.
                        - dict with two elements : 'hidden_layer' and 'output_layer'
                            'hidden_layer' - weights and biases for all nodes in the hidden layer
                            'output_layer' - weights and biases for all nodes in the output layer


        Raises:
            ValueError: If the length of the CMA-ES output does not match the expected size.
        """

<<<<<<< HEAD
=======
        flat_vector = np.array(cmaes_out)
        
>>>>>>> b43daded
        # Compute parameters for each SNN
        params_per_snn = 0
        layer_input_size = self.inp_size

        # Sum hidden layers
        for hidden_size in self.hidden_sizes:
            params_per_snn += (layer_input_size + 1) * hidden_size
            layer_input_size = hidden_size

        # Output layer
        params_per_snn += (layer_input_size + 1) * self.output_size

        if flat_vector.size != (self.num_snn * params_per_snn):
            raise ValueError(f"Expected CMA-ES output vector of size "
                             f"{self.num_snn * params_per_snn}, got {flat_vector.size}.")

        reshaped = flat_vector.reshape((self.num_snn, params_per_snn))

        snn_parameters = {}

        for snn_idx, params_per_net in enumerate(reshaped):
            layer_weights = []
            start = 0
            layer_input_size = self.inp_size

            # Hidden layers
            for hidden_size in self.hidden_sizes:
                num_params = (layer_input_size + 1) * hidden_size
                layer_weights.append(params_per_net[start:start + num_params])
                start += num_params
                layer_input_size = hidden_size

            # Output layer
            output_params = params_per_net[start:]

            snn_parameters[snn_idx] = {
                'hidden_layers': layer_weights,
                'output_layer': output_params
            }

        for snn_id, params in snn_parameters.items():
            self.snns[snn_id].set_weights(params)

    def _get_output_state(self, inputs):
        """
        Run SNN with distances from each actuator to corners of robot.

        Args:
            inputs (list): A list of tuples of the distances to the top left point mass and bottom right point mass
                           for each actuator in the robot.

        Returns:
            dict: Contains 'continuous_actions' and 'duty_cycles' for each SNN.
        """

        outputs = {}
        for snn_id, snn in enumerate(self.snns):

            spikes, levels = snn.compute(inputs[snn_id])

            actions = [
                1.6 if spikes[0] == 1 else 0.6
            ]

            outputs[snn_id] = {
                "target_length": actions,
                "outputs": spikes[0],
                "levels": levels,
            }

        return outputs

    def get_lengths(self, inputs):
        """
        Returns a list of target lengths (action array).

        Args:
            inputs (list): A list of tuples of the distances to the top left point mass and bottom right point mass
                           for each actuator in the robot.

        Returns:
            list: Target length for each actuator, the "action array".
        """

        out = self._get_output_state(inputs)

        lengths = []

        for _, item in out.items():
            lengths.append(item['target_length'])

        return lengths

    def generate_output_csv(self, log_filename):
        """
        Generates an output csv log file for activation level, firelog, and firing frequency for
        each neuron in each SNN.
        """

        # Get logs
        fire_logs = self.get_fire_log()
        level_logs = self.get_levels_log()
        duty_cycle_logs = self.get_duty_cycle_log()

        # Find how many time steps there were
        steps = len(fire_logs[0]['hidden'][0])

        # Generate SNN_log csv file
        csv_header = ['SNN', "layer", 'neuron', 'log']
        csv_header.extend([f"step{i}" for i in range(steps)])

        df = pd.DataFrame(columns=csv_header)

        # Iterate through logs to generate csv
        for snn_id, snn in fire_logs.items():
            for layer_name, layer in snn.items():
                for neuron_id, fire_log_data in enumerate(layer):
                    # Make levels log row
                    level_log_data = level_logs[snn_id][layer_name][neuron_id]
                    level_log_row = [str(snn_id), str(
                        layer_name), str(neuron_id), "levellog"]
                    level_log_row.extend(level_log_data)
                    df.loc[len(df)] = level_log_row

                    # Make fire log row
                    fire_log_row = [str(snn_id), str(
                        layer_name), str(neuron_id), "firelog"]
                    fire_log_row.extend(fire_log_data)
                    df.loc[len(df)] = fire_log_row

                    # Make duty cycle log row
                    duty_cycle_data = duty_cycle_logs[snn_id][layer_name][neuron_id]
                    duty_cycle_row = [str(snn_id), str(
                        layer_name), str(neuron_id), "dutycyclelog"]
                    duty_cycle_row.extend(duty_cycle_data)
                    df.loc[len(df)] = duty_cycle_row

        # Generate file
        data_folder = Path(os.path.join(
            _project_root, "cmaes_framework", "data", "logs"))
        Path(data_folder).mkdir(parents=True, exist_ok=True)
        csv_path = os.path.join(data_folder, log_filename)

        df.to_csv(csv_path, index=False)

        link = (os.path.join(_project_root,
                "cmaes_framework", "data", "latest_log.csv"))

        # Set up latest.csv symlink
        if os.path.exists(link):
            os.remove(link)

        if is_windows():
            os.symlink(csv_path, link)
        else:
            try:
                os.unlink(link)
            except FileNotFoundError:
                pass
            os.system("ln -s " + csv_path + " " + link)

    def get_fire_log(self):
        """
        Return a dictionary with the firelog for each node in the hidden and output
        layers of each SNN in the controller.

        Returns:
            dict: Dictionary with structure:
                    {snn_id: {'hidden': [firelog_node_1, firelog_node_2, ...],
                              'output': [firelog_node_1, firelog_node_2, ...]}}
        """
        return {
            i: {
                'hidden': [
                    snn.hidden_layer.nodes[n].fire_log
                    for n in range(len(snn.hidden_layer.nodes))
                ],
                'output': [
                    snn.output_layer.nodes[n].fire_log
                    for n in range(len(snn.output_layer.nodes))
                ]
            }
            for i, snn in enumerate(self.snns)
        }

    def get_levels_log(self):
        """
        Return a dictionary with the membrane potential levels 
        log for each node in the hidden and output
        layers of each SNN in the controller.

        Returns:
            dict: Dictionary with structure:
                    {snn_id: {'hidden': [levels_log_node_1, levels_log_node_2, ...],
                              'output': [levels_log_node_1, levels_log_node_2, ...]}}
        """
        return {
            i: {
                'hidden': [
                    snn.hidden_layer.nodes[n].get_levels_log()
                    for n in range(len(snn.hidden_layer.nodes))
                ],
                'output': [
                    snn.output_layer.nodes[n].get_levels_log()
                    for n in range(len(snn.output_layer.nodes))
                ]
            }
            for i, snn in enumerate(self.snns)
        }

    def get_duty_cycle_log(self):
        """
        Return a dictionary with the duty cycle
        log for each node in the hidden and output
        layers of each SNN in the controller.

        Returns:
            dict: Dictionary with structure:
                    {snn_id: {'hidden': [duty_cycle_node_1, duty_cycle_node_2, ...],
                              'output': [duty_cycle_node_1, duty_cycle_node_2, ...]}}
        """
        return {
            i: {
                'hidden': [
                    snn.hidden_layer.nodes[n].get_duty_cycle_log()
                    for n in range(len(snn.hidden_layer.nodes))
                ],
                'output': [
                    snn.output_layer.nodes[n].get_duty_cycle_log()
                    for n in range(len(snn.output_layer.nodes))
                ]
            }
            for i, snn in enumerate(self.snns)
        }<|MERGE_RESOLUTION|>--- conflicted
+++ resolved
@@ -85,16 +85,10 @@
         # Initialize SNN with proper dimensions
         self.snns = [
             SpikyNet(input_size=self.inp_size,
-<<<<<<< HEAD
                      hidden_size=self.hidden_size,
                      output_size=self.output_size,
                      spike_decay=self.spike_decay
                      ) for _ in range(self.num_snn)
-=======
-                     hidden_sizes=self.hidden_sizes,
-                     output_size=self.output_size)
-            for _ in range(self.num_snn)
->>>>>>> b43daded
         ]
 
     def set_snn_weights(self, cmaes_out):
@@ -113,11 +107,6 @@
             ValueError: If the length of the CMA-ES output does not match the expected size.
         """
 
-<<<<<<< HEAD
-=======
-        flat_vector = np.array(cmaes_out)
-        
->>>>>>> b43daded
         # Compute parameters for each SNN
         params_per_snn = 0
         layer_input_size = self.inp_size
