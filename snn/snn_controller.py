--- conflicted
+++ resolved
@@ -354,12 +354,8 @@
                 'output': [node.get_duty_cycle_log() for node in snn.output_layer.nodes]
             }
             for i, snn in enumerate(self.snns)
-<<<<<<< HEAD
         }
-=======
-        }
-
-
+      
 def compute_genome_size(robot_path, snn_input_method, hidden_sizes):
     """
     Given a robot body file an SNN input method, and hidden layer sizes, 
@@ -407,5 +403,4 @@
 
     genome_length = num_snn * params_per_snn
 
-    return num_snn, genome_length
->>>>>>> 03d9d84f
+    return num_snn, genome_length